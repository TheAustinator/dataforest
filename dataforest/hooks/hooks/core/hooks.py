from copy import deepcopy
import gc
import logging
from pathlib import Path
import shutil

import pandas as pd
import yaml

from dataforest.hooks.dataprocess import dataprocess
from dataforest.utils.catalogue import run_id_from_multi_row
from dataforest.utils.exceptions import InputDataNotFound
from dataforest.hooks.hook import hook


@hook
def hook_goto_process(dp):
    dp.branch.goto_process(dp.name)


@hook("comparative")
def hook_comparative(dp):
    """Sets up DataBranch for comparative analysis"""
    if "_PARTITION_" in dp.branch.spec:
        logging.warning(
            "`partition` found at base level of branch_spec. It should normally be specified under an individual "
            "processes"
        )

    if dp.comparative:
        partition = dp.branch.spec[dp.name].get("_PARTITION_", None)
        if partition is None:
            example_dict = {dp.name: {"_PARTITION_": {"var_1", "var_2"}}}
            raise ValueError(
                f"When `dataprocess` arg `comparative=True`, `branch.spec` must contain the key "
                f"'partition' nested inside the decorated processes name. I.e.: {example_dict}"
            )
        dp.branch.set_partition(dp.name)


@hook("requires")
def hook_input_exists(dp):
    """Checks that input `ProcessRun` directory exists"""
    if not dp.branch.paths_exists[dp.requires].exists():
        raise InputDataNotFound(dp, dp.requires, dp.name)
    contains_files = any(list(map(Path.is_file, dp.branch.paths_exists[dp.requires].iterdir())))
    if not contains_files:
        raise InputDataNotFound(dp.branch, dp.requires, dp.name)


@hook
def hook_mkdirs(dp):
    """Setup hook that makes directories for `ProcessRun` outputs"""
    process_path = dp.branch.paths_exists.get_process_dir(dp.name)
    process_path.mkdir(parents=True, exist_ok=True)
    run_path = dp.branch.paths[dp.name]
    run_path.mkdir(parents=True, exist_ok=True)
    if hasattr(dp, "plots") and dp.plots:
        plots_dir = run_path / "_plots"
        plots_dir.mkdir(exist_ok=True)


@hook
def hook_mark_incomplete(dp):
    token_path = dp.branch[dp.name].path / "INCOMPLETE"
    try:
        token_path.touch(exist_ok=True)
    except Exception as e:
        raise e


@hook
def hook_mark_complete(dp):
    token_path = dp.branch[dp.name].path / "INCOMPLETE"
    token_path.unlink(missing_ok=True)


@hook
def hook_overwrite(dp):
    # TODO: fill in
    raise NotImplementedError()


@hook
def hook_garbage_collection(dp):
    gc.collect()


@hook
def hook_store_run_spec(dp):
    """Store `RunSpec` as yaml in process run directory"""
    run_spec = dp.branch.spec[dp.name]
    run_path = dp.branch.paths_exists[dp.name]
    run_spec_path = run_path / "run_spec.yaml"  # TODO: hardcoded
    with open(run_spec_path, "w") as f:
        yaml.dump(dict(run_spec), f)


@hook
def hook_catalogue(dp):
    """
    Updates `run_catalogue.tsv` in enclosing process dir with current process
    run. Adds a row with the `run_id` (hash), which serves as the process run
    directory name.
    If there's an existing entry for the current `RunSpec`, ensures that the
    current `run_id` matches that stored, otherwise, raises an exception
    """
    run_spec = dp.branch.spec[dp.name]
    run_spec_str = str(run_spec)
    run_id = dp.branch.paths_exists.get_run_id(dp.name)
    process_dir = dp.branch.paths_exists.get_process_dir(dp.name)
    catalogue_path = process_dir / "run_catalogue.tsv"
    df = pd.read_csv(catalogue_path, sep="\t", index_col="run_spec")
    if str(run_spec) not in df.index:
        new_entry = pd.DataFrame({"run_id": [run_id]}, index=[run_spec_str])
        new_entry.index.name = "run_spec"
        df = df.append(new_entry)
        df.to_csv(catalogue_path, sep="\t")
    else:
        run_id_rows = df.loc[str(run_spec)]["run_id"]
        if not isinstance(run_id_rows, str):
            run_id_stored = run_id_from_multi_row(run_id_rows)
            if run_id != run_id_stored:
                raise ValueError(f"run_id: {run_id} is not equal to stored: {run_id_stored} for {str(run_spec)}")


# TODO-QC: take a check here
@hook
def hook_generate_plots(dp: dataprocess):
<<<<<<< HEAD
    plot_sources = dp.branch.plot.plot_method_lookup
    current_process = dp.branch.current_process
    all_plot_kwargs_sets = dp.branch.plot.plot_kwargs.get(current_process, dict())
    if not all_plot_kwargs_sets:
        logging.warning(f"Plot map for '{current_process}' is undefined, skipping plots hook")
        return
    process_plot_methods = dp.branch.plot.plot_methods.get(current_process, dict())
    process_plot_map = dp.branch[current_process]._plot_map
    requested_plot_methods = deepcopy(process_plot_methods)

    exceptions = []
    for method in plot_sources.values():
        plot_method_name = method.__name__
        if plot_method_name in requested_plot_methods.values():
            plot_name = dp.branch.plot.method_key_lookup[plot_method_name]
            plot_kwargs_sets = all_plot_kwargs_sets[plot_name]
            for plot_kwargs_key in plot_kwargs_sets.keys():
                plot_path = process_plot_map[plot_name][plot_kwargs_key]
                kwargs = deepcopy(plot_kwargs_sets[plot_kwargs_key])
                kwargs["plot_path"] = plot_path
                try:
                    method(dp.branch, show=False, **kwargs)
                except Exception as e:
                    exceptions.append(e)
            requested_plot_methods.pop(plot_name)

    if len(requested_plot_methods) > 0:  # if not all requested mapped to functions in plot sources
        logging.warning(
            f"Requested plotting methods {requested_plot_methods} are not implemented so they were skipped."
        )
    for e in exceptions:
        raise e
=======
    plot_methods = dp.branch.plot.plot_method_lookup
    for method in plot_methods.values():
        method(dp.branch)
>>>>>>> 0653365e


@hook
def hook_clear_logs(dp: dataprocess):
    logs_path = dp.branch[dp.name].logs_path
    if logs_path.exists():
        shutil.rmtree(str(logs_path), ignore_errors=True)<|MERGE_RESOLUTION|>--- conflicted
+++ resolved
@@ -127,7 +127,6 @@
 # TODO-QC: take a check here
 @hook
 def hook_generate_plots(dp: dataprocess):
-<<<<<<< HEAD
     plot_sources = dp.branch.plot.plot_method_lookup
     current_process = dp.branch.current_process
     all_plot_kwargs_sets = dp.branch.plot.plot_kwargs.get(current_process, dict())
@@ -160,12 +159,6 @@
         )
     for e in exceptions:
         raise e
-=======
-    plot_methods = dp.branch.plot.plot_method_lookup
-    for method in plot_methods.values():
-        method(dp.branch)
->>>>>>> 0653365e
-
 
 @hook
 def hook_clear_logs(dp: dataprocess):
