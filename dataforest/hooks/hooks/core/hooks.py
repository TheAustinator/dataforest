from copy import deepcopy
import gc
import logging
from pathlib import Path
import shutil

import pandas as pd
import yaml

from dataforest.hooks.dataprocess import dataprocess
from dataforest.utils.catalogue import run_id_from_multi_row
from dataforest.utils.exceptions import InputDataNotFound
from dataforest.hooks.hook import hook


@hook
def hook_goto_process(dp):
    dp.branch.goto_process(dp.name)


@hook(attrs=["comparative"])
def hook_comparative(dp):
    """Sets up DataBranch for comparative analysis"""
    if "_PARTITION_" in dp.branch.spec:
        logging.warning(
            "`partition` found at base level of branch_spec. It should normally be specified under an individual "
            "processes"
        )

    if dp.comparative:
        partition = dp.branch.spec[dp.name].get("_PARTITION_", None)
        if partition is None:
            example_dict = {dp.name: {"_PARTITION_": {"var_1", "var_2"}}}
            raise ValueError(
                f"When `dataprocess` arg `comparative=True`, `branch.spec` must contain the key "
                f"'partition' nested inside the decorated processes name. I.e.: {example_dict}"
            )
        dp.branch.set_partition(dp.name)


@hook(attrs=["requires"])
def hook_input_exists(dp):
    """Checks that input `ProcessRun` directory exists"""
    if not dp.branch.paths_exists[dp.requires].exists():
        raise InputDataNotFound(dp, dp.requires, dp.name)
    contains_files = any(list(map(Path.is_file, dp.branch.paths_exists[dp.requires].iterdir())))
    if not contains_files:
        raise InputDataNotFound(dp.branch, dp.requires, dp.name)


@hook
def hook_mkdirs(dp):
    """Setup hook that makes directories for `ProcessRun` outputs"""
    process_path = dp.branch.paths_exists.get_process_dir(dp.name)
    process_path.mkdir(parents=True, exist_ok=True)
    run_path = dp.branch.paths[dp.name]
    run_path.mkdir(parents=True, exist_ok=True)
    if hasattr(dp, "plots") and dp.plots:
        plots_dir = run_path / "_plots"
        plots_dir.mkdir(exist_ok=True)


@hook
def hook_mark_incomplete(dp):
    token_path = dp.branch[dp.name].path / "INCOMPLETE"
    try:
        token_path.touch(exist_ok=True)
    except Exception as e:
        raise e


@hook
def hook_mark_complete(dp):
    token_path = dp.branch[dp.name].path / "INCOMPLETE"
    token_path.unlink(missing_ok=True)


@hook
def hook_overwrite(dp):
    # TODO: fill in
    raise NotImplementedError()


@hook
def hook_garbage_collection(dp):
    gc.collect()


@hook
def hook_store_run_spec(dp):
    """Store `RunSpec` as yaml in process run directory"""
    run_spec = dp.branch.spec[dp.name]
    run_path = dp.branch.paths_exists[dp.name]
    run_spec_path = run_path / "run_spec.yaml"  # TODO: hardcoded
    with open(run_spec_path, "w") as f:
        yaml.dump(dict(run_spec), f)


@hook
def hook_catalogue(dp):
    """
    Updates `run_catalogue.tsv` in enclosing process dir with current process
    run. Adds a row with the `run_id` (hash), which serves as the process run
    directory name.
    If there's an existing entry for the current `RunSpec`, ensures that the
    current `run_id` matches that stored, otherwise, raises an exception
    """
    run_spec = dp.branch.spec[dp.name]
    run_spec_str = str(run_spec)
    run_id = dp.branch.paths_exists.get_run_id(dp.name)
    process_dir = dp.branch.paths_exists.get_process_dir(dp.name)
    catalogue_path = process_dir / "run_catalogue.tsv"
    df = pd.read_csv(catalogue_path, sep="\t", index_col="run_spec")
    if str(run_spec) not in df.index:
        new_entry = pd.DataFrame({"run_id": [run_id]}, index=[run_spec_str])
        new_entry.index.name = "run_spec"
        df = df.append(new_entry)
        df.to_csv(catalogue_path, sep="\t")
    else:
        run_id_rows = df.loc[str(run_spec)]["run_id"]
        if not isinstance(run_id_rows, str):
            run_id_stored = run_id_from_multi_row(run_id_rows)
            if run_id != run_id_stored:
                raise ValueError(f"run_id: {run_id} is not equal to stored: {run_id_stored} for {str(run_spec)}")


# TODO-QC: take a check here
@hook
def hook_generate_plots(dp: dataprocess):
    plot_sources = dp.branch.plot.plot_method_lookup
    current_process = dp.branch.current_process
<<<<<<< HEAD
    try:
        all_plot_kwargs_sets = dp.branch.plot.plot_kwargs[current_process]
    except KeyError:
        logging.warning(f"Plot map for '{current_process}' is undefined, skipping plots hook")
        return
    process_plot_methods = dp.branch.plot.plot_methods[current_process]
    process_plot_map = dp.branch[dp.branch.current_process].plot_map
=======
    all_plot_kwargs_sets = dp.branch.plot.plot_kwargs.get(current_process, dict())
    process_plot_methods = dp.branch.plot.plot_methods.get(current_process, dict())
    process_plot_map = dp.branch[current_process]._plot_map
>>>>>>> c77f9799
    requested_plot_methods = deepcopy(process_plot_methods)

    exceptions = []
    for method in plot_sources.values():
        plot_method_name = method.__name__
        if plot_method_name in requested_plot_methods.values():
            plot_name = dp.branch.plot.method_key_lookup[plot_method_name]
            plot_kwargs_sets = all_plot_kwargs_sets[plot_name]
            for plot_kwargs_key in plot_kwargs_sets.keys():
                plot_path = process_plot_map[plot_name][plot_kwargs_key]
                kwargs = deepcopy(plot_kwargs_sets[plot_kwargs_key])
                kwargs["plot_path"] = plot_path
                try:
                    method(dp.branch, show=False, **kwargs)
                except Exception as e:
                    exceptions.append(e)
            requested_plot_methods.pop(plot_name)

    if len(requested_plot_methods) > 0:  # if not all requested mapped to functions in plot sources
        logging.warning(
            f"Requested plotting methods {requested_plot_methods} are not implemented so they were skipped."
        )
    for e in exceptions:
        raise e


@hook
def hook_clear_logs(dp: dataprocess):
    logs_path = dp.branch[dp.name].logs_path
    if logs_path.exists():
        shutil.rmtree(str(logs_path), ignore_errors=True)<|MERGE_RESOLUTION|>--- conflicted
+++ resolved
@@ -129,19 +129,12 @@
 def hook_generate_plots(dp: dataprocess):
     plot_sources = dp.branch.plot.plot_method_lookup
     current_process = dp.branch.current_process
-<<<<<<< HEAD
-    try:
-        all_plot_kwargs_sets = dp.branch.plot.plot_kwargs[current_process]
-    except KeyError:
+    all_plot_kwargs_sets = dp.branch.plot.plot_kwargs.get(current_process, dict())
+    if not all_plot_kwargs_sets:
         logging.warning(f"Plot map for '{current_process}' is undefined, skipping plots hook")
         return
-    process_plot_methods = dp.branch.plot.plot_methods[current_process]
-    process_plot_map = dp.branch[dp.branch.current_process].plot_map
-=======
-    all_plot_kwargs_sets = dp.branch.plot.plot_kwargs.get(current_process, dict())
     process_plot_methods = dp.branch.plot.plot_methods.get(current_process, dict())
     process_plot_map = dp.branch[current_process]._plot_map
->>>>>>> c77f9799
     requested_plot_methods = deepcopy(process_plot_methods)
 
     exceptions = []
