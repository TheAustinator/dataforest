--- conflicted
+++ resolved
@@ -391,12 +391,8 @@
                 if val is not None:
                     df = self._do_subset(df, column, val)
             for column, val in filter_.items():
-<<<<<<< HEAD
-                df = self._do_filter(df, column, val)
-=======
                 if val is not None:
                     df = self._do_filter(df, column, val)
->>>>>>> 0f30dd19
         df.replace(" ", "_", regex=True, inplace=True)
         partitions_list = self.spec.get_partition_list(process_name)
         partitions = set().union(*partitions_list)
