import logging
from copy import deepcopy
from typing import Callable, Dict, Optional, Type, Union, List, Tuple, Any, Iterable

import pandas as pd
from pathlib import Path

from dataforest.core.DataBase import DataBase
from dataforest.structures.cache.PathCache import PathCache
from dataforest.structures.cache.IOCache import IOCache
from dataforest.core.ProcessRun import ProcessRun
from dataforest.core.BranchSpec import BranchSpec
from dataforest.filesystem.tree.Tree import Tree

from dataforest.core.PlotMethods import PlotMethods
from dataforest.processes.core.ProcessMethods import ProcessMethods
from dataforest.core.schema.ProcessSchema import ProcessSchema
from dataforest.filesystem.io import ReaderMethods
from dataforest.filesystem.io.WriterMethods import WriterMethods
from dataforest.utils.exceptions import BadSubset, BadFilter
from dataforest.utils.utils import update_recursive, label_df_partitions


class DataBranch(DataBase):
    """
    # TODO: update
    NOTE: OUTDATED DOCSTRING
    Core interface for package, which is used to access hierarchical data
    output by chains of processes, whose `process_run`s can be described by the
    processes `params` and input data. At the root level processes, the input data
    is specified by `params`, and in subsequent processes, the input data is
    specified by `subset`s, `filter`s, and `partition`s derived from that initial
    data. `subset`s specify criteria for inclusion, `filter`s specify criteria
    for exclusion, and `partition`s specify criteria for partitioning in
    comparative analyses.
    >>> root = "/data/root:dataset_1"
    >>> branch_spec = {
    >>>     "process_1":
    >>>         {
    >>>             "epsilon": .1,    # param
    >>>             "batch": {3, 4, 5},    # subset
    >>>             "_FILTER_": {"month": {"march", "april"}}    # filter
    >>>         },
    >>>     "process_2": {
    >>>             "alpha": 0.05,    # param
    >>>             "_PARTITION_": "treatment",    # partition
    >>>         }
    >>> }
    >>> branch = DataBranch(root, branch_spec)

    Class Attributes:
        {READER, WRITER}_METHODS: Pointers to container classes for
            reader and writer methods. The methods names should correspond to
            the input `filename` extension, punctuated by `_` in place of `.`,
            excluding the `.` which separates the filename from the extension.
            In case this alone is insufficient, `{READER, WRITER}_KWARGS_MAP`
            can be used to individually map keyword arguments to `file_alias`es
            and {READER, WRITER}_MAP can be used to map methods to individual
            `file_alias`es.

        {READER, WRITER}_MAP: optional overloads for any files for which the
            {reader, writer} from `{READER, WRITER}_METHODS` which was selected
            by `_map_default_{reader, writer}_methods` is not appropriate. Keys
            are `file_alias`es, and values are methods which take `filename`s
            and `kwargs`.

        {READER, WRITER}_KWARGS_MAP: optional overloads for any file for which
            the default keyword arguments to the {reader, writer} should be
            modified. Keys are `file_alias`es and values are `dict`s specifying
            keyword args.

    Dynamically Generated Attributes:
        f_{file_alias}:
        write_{file_alias}:
        _cache_{file_alias}:

    Attributes:
        _paths_exists (PathCache): list of all existing paths through hierarchical
            processes filesystem as dicts in `BranchSpec` format.
        logger:
        schema:
        branch_spec:
        _io_map:
        _reader_kwargs_map:
        _reader_method_map:
        _writer_kwargs_map:
        _writer_method_map:
    """

    PLOT_METHODS: Type = PlotMethods
    PROCESS_METHODS: Type = ProcessMethods
    SCHEMA_CLASS: Type = ProcessSchema
    READER_METHODS: Type = ReaderMethods
    WRITER_METHODS: Type = WriterMethods
    DATA_FILE_ALIASES: set = set()
    READER_MAP: dict = dict()
    WRITER_MAP: dict = dict()
    READER_KWARGS_MAP: dict = dict()
    WRITER_KWARGS_MAP: dict = dict()
    _METADATA_NAME: dict = NotImplementedError("Should be implemented by superclass")
    _COPY_KWARGS: dict = {
        "root": "root",
        "branch_spec": "spec",
        "verbose": "verbose",
        "current_process": "current_process",
    }
    _DEFAULT_CONFIG = Path(__file__).parent / "config/default_config.yaml"

    def __init__(
        self,
        root: Union[str, Path],
        branch_spec: Optional[List[dict]] = None,
        verbose: bool = False,
        current_process: Optional[str] = None,
        remote_root: Optional[Union[str, Path]] = None,
    ):
        super().__init__()
        self._meta = None
        self._unversioned = False
        self._current_process = current_process
        self._remote_root = remote_root
        self.root = Path(root)
        self.spec = self._init_spec(branch_spec)
        self.verbose = verbose
        self.logger = logging.getLogger(self.__class__.__name__)
        self.process = self.PROCESS_METHODS(self, self.spec)
        self.schema = self.SCHEMA_CLASS()
        self._paths_exists = PathCache(self.root, self.spec, exists_req=True)
        self._paths = self._paths_exists.get_shared_memory_view(exist_req=False)
        self._process_runs = dict()
        self._f = None
        self._w = None

    @property
    def current_process(self):
        """
        The name of the process from `branch_spec`, which attributes like `meta` and
        `rna` correspond to. For example, these data may be e.g. subset or
        directly modified as a result of some process. Use `goto_process` to
        change this property.
        """
        if not self._current_process:
            return "root"
        return self._current_process

    @property
    def remote_root(self) -> Optional[Union[str, Path]]:
        """
        Location of remote root to push to. Not required, only if you'd like to
        sync between local and remote.
        """
        return self._remote_root

    @remote_root.setter
    def remote_root(self, val):
        self._remote_root = val

    @property
    def f(self) -> Dict[str, IOCache]:
        """read lookup for files"""
        if self._f is None:
            self._f, self._w = self._map_file_io()
        return self._f

    @property
    def w(self) -> Dict[str, IOCache]:
        """write lookup for files"""
        if self._w is None:
            self._f, self._w = self._map_file_io()
        return self._w

    @property
    def unversioned(self):
        return self._unversioned

    @property
    def meta(self) -> pd.DataFrame:
        """
        Interface for cell sample_metadata, which is derived from the sample
        sample_metadata and the scrnaseq experimental data. Available UMAP embeddings
        and cluster identifiers will be included, and the data will be subset,
        filtered, and partitioned based on the specifications in `self.spec`.
        Primarily for this reason, this is the preferred interface to sample_metadata
        over direct file access.
        """
        if self._meta is None:
            self._meta = self._get_meta(self.current_process)
        return self._meta

    def goto_process(self, process_name: str) -> "DataBranch":
        """
        Updates the state of the `DataBranch` object to reflect the
        `ProcessRun` of `process_name` by:
            - clearing sample_metadata cache so that it can be recalculated to include
                only the sample_metadata up to and including that for `process_name`
            - updates the data operations (`subset`, `filter`, `partition`)
            - clears cached data for attributes specified in
                `DATA_FILE_ALIASES` so that it may be recalculated
                appropriately
            process_name: as specified in `branch_spec` under the key `alias` if
                present, or `process` if not
        """

        if self.current_process != process_name:
            prev_path_map = self[self.current_process].path_map if self.current_process else {}
            if self.unversioned:
                self.logger.warning("Calling `at` on unversioned `DataBranch`")
            self._current_process = process_name
            self._meta = None
            new_path_map = self[self.current_process].path_map
            path_map_changes = {alias for alias, path in new_path_map.items() if prev_path_map.get(alias, None) != path}
            self.clear_data(path_map_changes)
        return self

    def fork(self, branch_spec: Union[list, BranchSpec]) -> "DataBranch":
        """
        "Forks" the current branch to create a copy with an altered branch_spec, but
        the same arguments otherwise.
        Args:
            branch_spec: new branch_spec with which the "forked" branch is to be created

        Returns:
            branch: new branch
        """
        branch = self.copy(branch_spec=branch_spec)
        return branch

    def pull(self, local_root: Union[str, Path]) -> "DataBranch":
        """
        Copies a branch to a local root directory, reconciling with existing
        local data.
        Args:
            local_root: local root to which

        Returns:
            branch: new branch with the `root` attribute changed to the local
                root and `remote_root` set to the prior `root`
        """
        self._merge(local_root)

    def push(self, remote_root: Optional[Union[str, Path]]):
        """
        Pushes a branch to a remote root directory, reconciling with existing
        remote data.
        Args:
            remote_root: path to remote dir. Should be mounted path
                (e.g. `/s3/sequencing/my_root`).
        """
        remote_root = remote_root if remote_root else self.remote_root
        if not remote_root:
            # TODO: make version control error
            raise ValueError(
                f"No remote root path to push to provided. Either `DataBranch.remote_root` must be set, or "
                f"`remote_root` must be passed to `DataBranch.push`"
            )
        self._merge(remote_root)

    def clear_data(self, attrs: Optional[Iterable[str]] = None, all_data: bool = False):
        if not (attrs != None or all_data):
            raise ValueError("Must provide `attrs` or `all_data`")
        attrs = self.DATA_FILE_ALIASES if all_data else attrs
        for attr_name in attrs:
            data_attr = f"_{attr_name}"
            setattr(self, data_attr, None)

    def create_root_plots(self, plot_kwargs: Optional[Dict[str, dict]] = None):
        if self.is_process_plots_exist("root"):
            self.logger.info(
                f"plots already present for `root` at {self['root'].plots_path}. To regenerate plots, delete directory"
            )
            return
        plot_kwargs = plot_kwargs if plot_kwargs else dict()
        root_plot_methods = self.plot.plot_methods.get("root", [])
        for name in root_plot_methods:
            kwargs = plot_kwargs.get(name, dict())
            method = getattr(self.plot, name)
            method(**kwargs)

    def is_process_plots_exist(self, process_name: str) -> bool:
        return self[process_name].plots_path.exists()

    def _merge(self, root_into: Union[str, Path]):
        """
        Merges current branch into the the DataForest (set of branches) at a
        different root directory. Any conflicting data and `run_catalogue`s
        entries are overwritten
        Args:
            root_into: root directory other than `self.root`, into which
                the current branch's data is to be merged.
        """
        root_into = Path(root_into)
        self._check_root_meta_match(root_into)

        # TODO: if root sample_metadata, check that it's the same
        # TODO: goto each process in chain and get file map
        # TODO: update `done` to use something besides logs
        # TODO: copy file map, evaluate all elements for `done` processes
        # TODO: reconcile and register each process in run_catalogue
        # TODO: replace roots with `remote_root`
        # TODO: copy files

        raise NotImplementedError()

    def copy(self, **kwargs):
        return self.__class__(**kwargs)

    def copy_legacy(self, **kwargs) -> "DataBranch":
        base_kwargs = self._get_copy_base_kwargs()
        kwargs = {**base_kwargs, **kwargs}
        kwargs = {k: deepcopy(v) for k, v in kwargs.items()}
        return self.__class__(**kwargs)

    def set_meta(self, df: Optional[pd.DataFrame]):
        self._meta = df

    @property
    def paths(self) -> Dict[str, Path]:
        """
        The paths to the data directories for each `process_run` in the processes
        chain specified by `self.spec`, including only those which exist.
        """
        return self._paths

    @property
    def paths_exists(self) -> Dict[str, Path]:
        """
        Like `paths`, but existence not required.
        """
        return self._paths_exists

    def set_partition(self, process_name: Optional[str] = None, **kwargs):
        """Get new DataBranch with recursively updated `partition`"""
        raise NotImplementedError("This method should be implemented by `DataBranch` subclasses")

    def get_temp_meta_path(self: "DataBranch", process_name: str):
        return self[process_name].path / self.schema.__class__.TEMP_METADATA_FILENAME

    def __getitem__(self, process_name: str) -> ProcessRun:
        if process_name not in self._process_runs:
            if process_name in ("root", None):
                process_name = "root"
            process = self.spec[process_name].process if process_name != "root" else "root"
            self._process_runs[process_name] = ProcessRun(self, process_name, process)
        return self._process_runs[process_name]

<<<<<<< HEAD
    @property
    def current_path(self) -> str:
        """
        The paths at current `process_run`
        """
        return self._paths[self._current_process]

    @staticmethod
    def _combine_datasets(
        root_dir: Union[str, Path],
        metadata: Optional[Union[str, Path]] = None,
        input_paths: Optional[List[Union[str, Path]]] = None,
        mode: Optional[str] = None,
    ):
        raise NotImplementedError("Must be implemented by subclass")
=======
    def _get_meta(self, process_name):
        raise NotImplementedError("This method should be implemented by `DataBranch` subclasses")
>>>>>>> cce055ef

    def _apply_data_ops(self, process_name: str, df: Optional[pd.DataFrame] = None):
        """
        Apply subset and filter operations to a dataframe where the operations
        are derived from the `branch_spec`, consecutively applying data operations,
        beginning with those corresponding to the first process, and ending
        with those corresponding to the process specified by `process_name`
        Args:
            process_name:

        Returns:

        """
        subset_list = self.spec.get_subset_list(process_name)
        filter_list = self.spec.get_filter_list(process_name)
        if df is None:
            self.set_meta(None)
            df = self.meta.copy()
        for (subset, filter_) in zip(subset_list, filter_list):
            for column, val in subset.items():
                df = self._do_subset(df, column, val)
            for column, val in filter_.items():
                df = self._do_filter(df, column, val)
        df.replace(" ", "_", regex=True, inplace=True)
        partitions_list = self.spec.get_partition_list(process_name)
        partitions = set().union(*partitions_list)
        if partitions:
            df = label_df_partitions(df, partitions, encodings=True)
        return df

    @staticmethod
    def _do_subset(df: pd.DataFrame, column: str, val: Any) -> pd.DataFrame:
        prev_df = df.copy()
        if isinstance(val, (list, set)):
            df = df[df[column].isin(val)]
        else:
            df = df[df[column] == val]
        if len(df) == len(prev_df):
            logging.warning(f"Subset didn't change num of rows and may be unnecessary - column: {column}, val: {val}")
        elif len(df) == 0:
            raise BadSubset(column, val)
        return df

    @staticmethod
    def _do_filter(df: pd.DataFrame, column: str, val: Any) -> pd.DataFrame:
        prev_df = df.copy()
        if isinstance(val, (list, set)):
            df = df[~df[column].isin(val)]
        else:
            df = df[df[column] != val]
        if len(df) == len(prev_df):
            logging.warning(f"Filter didn't change num of rows and may be unnecessary - column: {column}, val: {val}")
        elif len(df) == 0:
            raise BadFilter(column, val)
        return df

    def _map_file_io(self) -> Tuple[Dict[str, IOCache], Dict[str, IOCache]]:
        """
        Builds a lookup of lazy loading caches for file readers and writers,
        which have implicit access to paths, methods, and kwargs for each file.
        Returns:
            {reader, writer}_map:
                Key: file_alias (e.g. "rna")
                Value: IOCache (see class definition)
        """
        file_map = Tree(self.schema.__class__.FILE_MAP)
        reader_kwargs_map = file_map.apply_leaves(lambda x: dict()).dict
        writer_kwargs_map = file_map.apply_leaves(lambda x: dict()).dict
        reader_method_map = file_map.apply_leaves(self._map_default_reader_methods).dict
        writer_method_map = file_map.apply_leaves(self._map_default_writer_methods).dict
        update_recursive(reader_kwargs_map, self.READER_KWARGS_MAP, inplace=True)
        update_recursive(writer_kwargs_map, self.WRITER_KWARGS_MAP, inplace=True)
        update_recursive(reader_method_map.update, self.READER_MAP, inplace=True)
        update_recursive(writer_method_map.update, self.WRITER_MAP, inplace=True)
        reader_map, writer_map = dict(), dict()
        for process_name, file_dict in file_map.dict.items():
            if process_name in self.spec.process_order:
                reader_method_dict = reader_method_map[process_name]
                writer_method_dict = writer_method_map[process_name]
                reader_kwargs_dict = reader_kwargs_map[process_name]
                writer_kwargs_dict = writer_kwargs_map[process_name]
                reader_map[process_name] = IOCache(
                    file_dict, reader_method_dict, reader_kwargs_dict, self._paths_exists
                )
                writer_map[process_name] = IOCache(
                    file_dict, writer_method_dict, writer_kwargs_dict, self._paths_exists
                )
        return reader_map, writer_map

    def _map_default_reader_methods(self, filename: str) -> Optional[Callable]:
        """
        Matches default `reader` methods to filenames from
        `self.READER_METHODS` based on file extensions, where the `reader`
        method name is punctuated by `_` rather than `.`
        Example:
            filename: `file.tsv.gz`
            method name: `tsv_gz`
        Args:
            filename: name of file to which a `reader` is to be assigned

        Returns:
            reader: method used to read data from `filename`
        """
        ext = "_".join(filename.split(".")[1:])
        if hasattr(self.READER_METHODS, ext):
            return getattr(self.READER_METHODS, ext)
        else:
            return None

    def _map_default_writer_methods(self, filename: str) -> Optional[Callable]:
        """
        Matches default `writer` methods to filenames from
        `self.WRITER_METHODS` based on file extensions, where the `writer`
        method name is punctuated by `_` rather than `.`
        Example:
            filename: `file.tsv.gz`
            method name: `tsv_gz`
        Args:
            filename: name of file to which a `writer` is to be assigned

        Returns:
            writer: method used to write data to `filename`
        """
        ext = "_".join(filename.split(".")[1:])
        if hasattr(self.WRITER_METHODS, ext):
            return getattr(self.WRITER_METHODS, ext, None)
        else:
            return None

    def _get_copy_base_kwargs(self):
        return {k: getattr(self, v) for k, v in self._COPY_KWARGS.items()}

    @staticmethod
    def _init_spec(branch_spec: Optional[Union[list, BranchSpec]]) -> BranchSpec:
        if branch_spec is None:
            branch_spec = list()
        if not isinstance(branch_spec, BranchSpec):
            branch_spec = BranchSpec(branch_spec)
        return branch_spec

    def _check_root_meta_match(self, root_other: Path):
        root_into_empty = (root_other / "meta.tsv").exists()
        if not root_into_empty:
            pd_kwargs = {"sep": "\t", "index_col": 0}
            meta = pd.read_csv(self["root"].path_map["meta"], **pd_kwargs)
            # TODO: hardcoded filename
            try:
                meta_other = pd.read_csv(root_other / "meta.tsv", **pd_kwargs)
            except Exception as e:
                raise e
            if not meta.equals(meta_other):
                raise ValueError("Cannot merge branches with two different sample_metadata files at root")<|MERGE_RESOLUTION|>--- conflicted
+++ resolved
@@ -343,7 +343,6 @@
             self._process_runs[process_name] = ProcessRun(self, process_name, process)
         return self._process_runs[process_name]
 
-<<<<<<< HEAD
     @property
     def current_path(self) -> str:
         """
@@ -359,10 +358,9 @@
         mode: Optional[str] = None,
     ):
         raise NotImplementedError("Must be implemented by subclass")
-=======
+
     def _get_meta(self, process_name):
         raise NotImplementedError("This method should be implemented by `DataBranch` subclasses")
->>>>>>> cce055ef
 
     def _apply_data_ops(self, process_name: str, df: Optional[pd.DataFrame] = None):
         """
