--- conflicted
+++ resolved
@@ -51,11 +51,8 @@
             process_order:
     """
 
-<<<<<<< HEAD
-=======
     _RUN_SPEC_CLASS = RunSpec
 
->>>>>>> 0f30dd19
     def __init__(self, spec: Union[str, List[dict], "BranchSpec[RunSpec]"]):
         if isinstance(spec, str):
             spec = json.loads(spec)
